//! Module short description
//!
//! Should you interact with this module directly?
//!
//! Content description if needed

// ------ IMPORTS

use std::{
    cmp::{max, min},
    collections::{HashMap, VecDeque},
    process::id,
};

<<<<<<< HEAD
use crate::{Boundary, Geometry2, GeometryVertex, GridCellId, MapEdge};
=======
use crate::{remove_redundant_poi, Geometry2, GeometryVertex, GridCellId, IsBoundary, MapEdge};
>>>>>>> 80fc8222
use honeycomb_core::{
    CMap2, CMapBuilder, CoordsFloat, DartIdentifier, EdgeIdentifier, Vertex2, VertexIdentifier,
    NULL_DART_ID,
};

// ------ CONTENT

macro_rules! make_geometry_vertex {
    ($g: ident, $vid: ident) => {
        if $g.poi.contains(&$vid) {
            GeometryVertex::PoI($vid)
        } else {
            GeometryVertex::Regular($vid)
        }
    };
}

macro_rules! left_intersec {
    ($va: ident, $vb: ident, $vdart:ident, $cy: ident) => {{
        let s = ($vdart.x() - $va.x()) / ($vb.x() - $va.x());
        (s, ($vdart.y() - $va.y() - ($vb.y() - $va.y()) * s) / $cy)
    }};
}

macro_rules! right_intersec {
    ($va: ident, $vb: ident, $vdart:ident, $cy: ident) => {{
        let s = ($vdart.x() - $va.x()) / ($vb.x() - $va.x());
        (s, (($vb.y() - $va.y()) * s - ($vdart.y() - $va.y())) / $cy)
    }};
}

macro_rules! down_intersec {
    ($va: ident, $vb: ident, $vdart:ident, $cx: ident) => {{
        let s = ($vdart.y() - $va.y()) / ($vb.y() - $va.y());
        (s, (($vb.x() - $va.x()) * s - ($vdart.x() - $va.x())) / $cx)
    }};
}

macro_rules! up_intersec {
    ($va: ident, $vb: ident, $vdart:ident, $cx: ident) => {{
        let s = ($vdart.y() - $va.y()) / ($vb.y() - $va.y());
        (s, (($vdart.x() - $va.x()) - ($vb.x() - $va.x()) * s) / $cx)
    }};
}

/// Inner building routine.
///
/// This function builds a combinatorial map from the described geometry. The returned
/// map is an adjusted grid that can be clipped in order to keep only part of the mesh.
/// See [`grisubal::Clip`] for more information.
///
/// # Arguments
///
/// - `geometry: &Geometry2<T>` -- Description of the input geometry.
///
/// ## Generics
///
/// - `T: CoordsFloat` -- Floating point type used for coordinate representation.
pub fn build_mesh<T: CoordsFloat>(
    geometry: &mut Geometry2<T>,
    grid_cell_sizes: (T, T),
) -> CMap2<T> {
    // build the overlapping grid we'll modify
    let bbox = geometry.bbox();
    let (cx, cy) = grid_cell_sizes; // will need later
    let (nx, ny) = (
        (bbox.max_x / cx).ceil().to_usize().unwrap() + 1,
        (bbox.max_y / cy).ceil().to_usize().unwrap() + 1,
    );
    let ogrid = bbox.overlapping_grid(grid_cell_sizes);
    let mut cmap = CMapBuilder::default()
        .grid_descriptor(ogrid)
        .add_attribute::<Boundary>() // will be used for clipping
        .build()
        .expect("E: could not build overlapping grid map");

    // process the geometry

    // preparations

    remove_redundant_poi(geometry, (cx, cy));

    // FIXME: WHAT'S THE BEHAVIOR WHEN INTERSECTING CORNERS? WHEN SEGMENTS ARE TANGENTS?

    // STEP 1
    // the aim of this step is to build an exhaustive list of the segments making up
    // the GEOMETRY INTERSECTED WITH THE GRID, i.e. for each segment, if both vertices
    // do not belong to the same cell, we break it into sub-segments until it is the case.

    let (new_segments, intersection_metadata) =
        generate_intersection_data(&mut cmap, geometry, (nx, ny), (cx, cy));

    // STEP 2
    // insert the intersection vertices into the map & recover their encoding dart. The output Vec has consistent
    // indexing with the input Vec, meaning that indices in GeometryVertex::Intersec instances are still valid.

    let intersection_darts = insert_intersections(&mut cmap, intersection_metadata);

    // STEP 3
    // now that we have a list of "atomic" (non-dividable) segments, we can use it to build the actual segments that
    // will be inserted into the map. Intersections serve as anchor points for the new segments while PoI make up
    // "intermediate" points of segments.

    let edges = generate_edge_data(&mut cmap, geometry, &new_segments, &intersection_darts);

    // STEP 4
    // now that we have some segments that are directly defined between intersections, we can use some N-maps'
    // properties to easily build the geometry into the map.
    // This part relies heavily on "conventions"; the most important thing to note is that the darts in `MapEdge`
    // instances are very precisely set, and can therefore be used to create all the new connectivities.

    insert_edges_in_map(&mut cmap, &edges);

    // return result
    cmap
}

// --- main kernels steps

#[allow(
    clippy::too_many_lines,
    clippy::cast_possible_truncation,
    clippy::cast_possible_wrap,
    clippy::cast_sign_loss
)]
fn generate_intersection_data<T: CoordsFloat>(
    cmap: &mut CMap2<T>,
    geometry: &Geometry2<T>,
    (nx, ny): (usize, usize),
    (cx, cy): (T, T),
) -> (
    HashMap<GeometryVertex, GeometryVertex>,
    Vec<(DartIdentifier, T)>,
) {
    let mut n_vertices = geometry.vertices.len();
    let mut intersection_metadata = Vec::new();
    let mut new_segments = HashMap::with_capacity(geometry.poi.len() * 2); // that *2 has no basis
    geometry.segments.iter().for_each(|&(v1_id, v2_id)| {
        // fetch vertices of the segment
        let (v1, v2) = (&geometry.vertices[v1_id], &geometry.vertices[v2_id]);
        // compute their position in the grid
        // we assume that the origin of the grid is at (0., 0.)
        let (c1, c2) = (
            GridCellId(
                (v1.x() / cx).floor().to_usize().unwrap(),
                (v1.y() / cy).floor().to_usize().unwrap(),
            ),
            GridCellId(
                (v2.x() / cx).floor().to_usize().unwrap(),
                (v2.y() / cy).floor().to_usize().unwrap(),
            ),
        );
        // check neighbor status
        match GridCellId::man_dist(&c1, &c2) {
            // trivial case:
            // v1 & v2 belong to the same cell
            0 => {
                new_segments.insert(
                    make_geometry_vertex!(geometry, v1_id),
                    make_geometry_vertex!(geometry, v2_id),
                );
            }
            // ok case:
            // v1 & v2 belong to neighboring cells
            1 => {
                // fetch base dart of the cell of v1
                #[allow(clippy::cast_possible_truncation)]
                let d_base = (1 + 4 * c1.0 + nx * 4 * c1.1) as DartIdentifier;
                // which edge of the cell are we intersecting?
                let diff = GridCellId::diff(&c1, &c2);
                // which dart does this correspond to?
                #[rustfmt::skip]
                let dart_id = match diff {
                    (-1,  0) => d_base + 3,
                    ( 1,  0) => d_base + 1,
                    ( 0, -1) => d_base    ,
                    ( 0,  1) => d_base + 2,
                    _ => unreachable!(),
                };
                // what's the vertex associated to the dart?
                let v_dart = cmap.vertex(cmap.vertex_id(dart_id)).unwrap();
                // compute relative position of the intersection on the interecting edges
                // `s` is relative to the segment `v1v2`, `t` to the grid's segment (the origin being `v_dart`)
                #[rustfmt::skip]
                let (_s, mut t) = match diff {
                    (-1,  0) => left_intersec!(v1, v2, v_dart, cy),
                    ( 1,  0) => right_intersec!(v1, v2, v_dart, cy),
                    ( 0, -1) => down_intersec!(v1, v2, v_dart, cx),
                    ( 0,  1) => up_intersec!(v1, v2, v_dart, cx),
                    _ => unreachable!(),
                };

                // FIXME: these two lines should be atomic
                let id = intersection_metadata.len();
                intersection_metadata.push((dart_id, t));

                new_segments.insert(
                    make_geometry_vertex!(geometry, v1_id),
                    GeometryVertex::Intersec(id),
                );
                new_segments.insert(
                    GeometryVertex::Intersec(id),
                    make_geometry_vertex!(geometry, v2_id),
                );
            }
            // highly annoying case:
            // v1 & v2 do not belong to neighboring cell
            _ => {
                // because we're using strait segments (not curves), the manhattan distance gives us
                // the number of cell we're going through to reach v2 from v1
                let diff = GridCellId::diff(&c1, &c2);
                // pure vertical / horizontal traversal are treated separately because it ensures we're not trying
                // to compute intersections of parallel segments (which results at best in a division by 0)
                match diff {
                    (i, 0) => {
                        // we can solve the intersection equation
                        // for each vertical edge of the grid we cross (i times)
                        let i_base = c1.0 as isize;
                        let tmp =
                            // the range is either
                            // i > 0: i_base..i_base + i
                            // or
                            // i < 0: i_base + 1 + i..i_base + 1
                            (min(i_base, i_base + 1 + i)..max(i_base + i, i_base + 1)).map(|x| {
                                // cell base dart
                                let d_base =
                                    (1 + 4 * x + (nx * 4 * c1.1) as isize) as DartIdentifier;
                                // intersected dart
                                let dart_id = if i.is_positive() {
                                    d_base + 1
                                } else {
                                    d_base + 3
                                };
                                // vertex associated to the intersected dart
                                let v_dart = cmap.vertex(cmap.vertex_id(dart_id)).unwrap();
                                // compute intersection
                                let (_s, mut t) = if i.is_positive() {
                                    right_intersec!(v1, v2, v_dart, cy)
                                } else {
                                    left_intersec!(v1, v2, v_dart, cy)
                                };

                                // FIXME: these two lines should be atomic
                                let id = intersection_metadata.len();
                                intersection_metadata.push((dart_id, t));

                                GeometryVertex::Intersec(id)
                            });
                        // because of how the the range is written, we need to reverse the iterator in one case
                        // to keep intersection ordered from v1 to v2 (i.e. ensure the segments we build are correct)
                        let mut vs: VecDeque<GeometryVertex> = if i > 0 {
                            tmp.collect()
                        } else {
                            tmp.rev().collect()
                        };
                        vs.push_front(make_geometry_vertex!(geometry, v1_id));
                        vs.push_back(make_geometry_vertex!(geometry, v2_id));
                        vs.make_contiguous().windows(2).for_each(|seg| {
                            new_segments.insert(seg[0].clone(), seg[1].clone());
                        });
                    }
                    (0, j) => {
                        // we can solve the intersection equation
                        // for each horizontal edge of the grid we cross (j times)
                        let j_base = c1.1 as isize;
                        let tmp =
                            // the range is either
                            // j > 0: j_base..j_base + j
                            // or
                            // j < 0: j_base + 1 + j..j_base + 1
                            (min(j_base, j_base + 1 + j)..max(j_base + j, j_base + 1)).map(|y| {
                                // cell base dart
                                let d_base = (1 + 4 * c1.0 + nx * 4 * y as usize) as DartIdentifier;
                                // intersected dart
                                let dart_id = if j.is_positive() { d_base + 2 } else { d_base };
                                // vertex associated to the intersected dart
                                let v_dart = cmap.vertex(cmap.vertex_id(dart_id)).unwrap();
                                // compute intersection
                                let (_s, mut t) = if j.is_positive() {
                                    up_intersec!(v1, v2, v_dart, cx)
                                } else {
                                    down_intersec!(v1, v2, v_dart, cx)
                                };

                                // FIXME: these two lines should be atomic
                                let id = intersection_metadata.len();
                                intersection_metadata.push((dart_id, t));

                                GeometryVertex::Intersec(id)
                            });
                        // because of how the the range is written, we need to reverse the iterator in one case
                        // to keep intersection ordered from v1 to v2 (i.e. ensure the segments we build are correct)
                        let mut vs: VecDeque<GeometryVertex> = if j > 0 {
                            tmp.collect()
                        } else {
                            tmp.rev().collect()
                        };
                        // complete the vertex list
                        vs.push_front(make_geometry_vertex!(geometry, v1_id));
                        vs.push_back(make_geometry_vertex!(geometry, v2_id));
                        // insert new segments
                        vs.make_contiguous().windows(2).for_each(|seg| {
                            new_segments.insert(seg[0].clone(), seg[1].clone());
                        });
                    }
                    (i, j) => {
                        // in order to process this, we'll consider a "sub-grid" & use the direction of the segment to
                        // deduce which pair of dart we are supposed to intersect
                        // we also have to consider corner traversal; this corresponds to intersecting both darts of
                        // the pair at respective relative positions 1 and 0 (or 0 and 1)
                        let i_base = c1.0 as isize;
                        let j_base = c1.1 as isize;
                        let i_cell_range = min(i_base, i_base + 1 + i)..max(i_base + i, i_base + 1);
                        let j_cell_range = min(j_base, j_base + 1 + j)..max(j_base + j, j_base + 1);
                        let subgrid_cells =
                            i_cell_range.flat_map(|x| j_cell_range.clone().map(move |y| (x, y)));

                        let mut intersec_data: Vec<(T, T, DartIdentifier)> = subgrid_cells
                            .map(|(x, y)| {
                                // cell base dart
                                let d_base = (1 + 4 * x + nx as isize * 4 * y) as DartIdentifier;
                                // (potentially) intersected darts
                                let vdart_id = if i.is_positive() {
                                    d_base + 1
                                } else {
                                    d_base + 3
                                };
                                let hdart_id = if j.is_positive() { d_base + 2 } else { d_base };
                                // associated vertices
                                let v_vdart = cmap.vertex(cmap.vertex_id(vdart_id)).unwrap();
                                let v_hdart = cmap.vertex(cmap.vertex_id(hdart_id)).unwrap();
                                // compute (potential) intersections
                                let v_coeffs = if i.is_positive() {
                                    right_intersec!(v1, v2, v_vdart, cy)
                                } else {
                                    left_intersec!(v1, v2, v_vdart, cy)
                                };
                                let h_coeffs = if j.is_positive() {
                                    right_intersec!(v1, v2, v_hdart, cx)
                                } else {
                                    left_intersec!(v1, v2, v_hdart, cx)
                                };

                                (hdart_id, vdart_id, v_coeffs, h_coeffs)
                            })
                            .filter_map(|(hdart_id, vdart_id, (vs, vt), (hs, ht))| {
                                let zero = T::zero();
                                let one = T::one();
                                // corner intersections correspond to cases where vt=0 & ht=1 or vt=1 & ht=0
                                // in that case, we keep the data of the intersection at relative position 0;
                                // this corresponds to the dart that should be linked to by the previous point
                                // of the segment
                                // we check those first to avoid intersecting segment extremely close to their vertices
                                if (vt.abs() < T::epsilon()) & ((ht - one).abs() < T::epsilon()) {
                                    return Some((vs, vt, vdart_id));
                                }
                                if ((vt - one).abs() < T::epsilon()) & (ht.abs() < T::epsilon()) {
                                    return Some((hs, zero, hdart_id));
                                }
                                // we can deduce if and which side is intersected using s and t values
                                // these should be comprised strictly between 0 and 1 for regular intersections
                                if (zero < vs) & (vs < one) & (zero < vt) & (vt < one) {
                                    return Some((vs, vt, vdart_id)); // intersect vertical side
                                }
                                if (zero < hs) & (hs < one) & (zero < ht) & (ht < one) {
                                    return Some((hs, ht, hdart_id)); // intersect horizontal side
                                }

                                // intersect none; this is possible since we're looking at cells of a subgrid,
                                // not following through the segment's intersections
                                None
                            })
                            .collect();
                        // sort intersections from v1 to v2
                        intersec_data.sort_by(|(s1, _, _), (s2, _, _)| s1.partial_cmp(s2).unwrap());
                        // collect geometry vertices
                        let mut vs = vec![make_geometry_vertex!(geometry, v1_id)];
                        vs.extend(intersec_data.iter_mut().map(|(_, t, dart_id)| {
                            if t.is_zero() {
                                // we assume that the segment fully goes through the corner and does not land exactly
                                // on it, this allows us to compute directly the dart from which the next segment
                                // should start: the one incident to the vertex in the opposite quadrant
                                let dart_in = *dart_id;
                                GeometryVertex::IntersecCorner(dart_in)
                            } else {
                                // FIXME: these two lines should be atomic
                                let id = intersection_metadata.len();
                                intersection_metadata.push((*dart_id, *t));

                                GeometryVertex::Intersec(id)
                            }
                        }));
                        vs.push(make_geometry_vertex!(geometry, v2_id));
                        // insert segments
                        vs.windows(2).for_each(|seg| {
                            new_segments.insert(seg[0].clone(), seg[1].clone());
                        });
                    }
                }
            }
        };
    });
    (new_segments, intersection_metadata)
}

fn insert_intersections<T: CoordsFloat>(
    cmap: &mut CMap2<T>,
    mut intersection_metadata: Vec<(DartIdentifier, T)>,
) -> Vec<DartIdentifier> {
    let mut res = vec![NULL_DART_ID; intersection_metadata.len()];
    // we need to:
    // a. group intersection per edge
    // b. proceed with insertion
    // c. map back inserted darts / vertices to the initial vector layout in order for usage with segment data

    // a.
    let mut edge_intersec: HashMap<EdgeIdentifier, Vec<(usize, T, DartIdentifier)>> =
        HashMap::new();
    intersection_metadata
        .into_iter()
        .enumerate()
        .for_each(|(idx, (dart_id, mut t))| {
            // classify intersections per edge_id & adjust t if  needed
            let edge_id = cmap.edge_id(dart_id);
            // condition works in 2D because edges are 2 darts at most
            if edge_id != dart_id {
                t = T::one() - t;
            }
            if let Some(storage) = edge_intersec.get_mut(&edge_id) {
                // not the first intersction with this given edge
                storage.push((idx, t, dart_id));
            } else {
                // first intersction with this given edge
                edge_intersec.insert(edge_id, vec![(idx, t, dart_id)]);
            }
        });

    // b.
    for (edge_id, vs) in &mut edge_intersec {
        // sort ts
        vs.sort_by(|(_, t1, _), (_, t2, _)| t1.partial_cmp(t2).unwrap());
        let new_darts = cmap.splitn_edge(*edge_id, vs.iter().map(|(_, t, _)| *t));
        // order should be consistent between collection because of the sort_by call
        vs.iter()
            .zip(new_darts.iter())
            // chaining this directly avoids an additional `.collect()`
            .for_each(|((id, _, old_dart_id), dart_id)| {
                // c.
                // reajust according to intersection side
                res[*id] = if *old_dart_id == *edge_id {
                    *dart_id
                } else {
                    // ! not sure how generalized this operation can be !
                    cmap.beta::<1>(cmap.beta::<2>(*dart_id))
                };
            });
    }

    res
}

fn generate_edge_data<T: CoordsFloat>(
    cmap: &mut CMap2<T>,
    geometry: &Geometry2<T>,
    new_segments: &HashMap<GeometryVertex, GeometryVertex>,
    intersection_darts: &[DartIdentifier],
) -> Vec<MapEdge<T>> {
    new_segments
        .iter()
        .filter(|(k, _)| {
            matches!(
                k,
                GeometryVertex::Intersec(_) | GeometryVertex::IntersecCorner(..)
            )
        })
        .map(|(start, v)| {
            let mut end = v;
            let mut intermediates = Vec::new();
            // while we land on regular vertices, go to the next
            while !matches!(
                end,
                GeometryVertex::Intersec(_) | GeometryVertex::IntersecCorner(_)
            ) {
                match end {
                    GeometryVertex::PoI(vid) => {
                        // save the PoI as an intermediate & update end point
                        intermediates.push(geometry.vertices[*vid]);
                        end = &new_segments[end];
                    }
                    GeometryVertex::Regular(_) => {
                        // skip; update end point
                        end = &new_segments[end];
                    }
                    GeometryVertex::Intersec(_) | GeometryVertex::IntersecCorner(..) => {
                        unreachable!() // outer while should prevent this from happening
                    }
                }
            }

            let d_start = match start {
                GeometryVertex::Intersec(d_start_idx) => {
                    cmap.beta::<2>(intersection_darts[*d_start_idx])
                }
                GeometryVertex::IntersecCorner(d_in) => {
                    cmap.beta::<2>(cmap.beta::<1>(cmap.beta::<2>(*d_in)))
                }
                _ => unreachable!(), // unreachable due to filter
            };
            let d_end = match end {
                GeometryVertex::Intersec(d_end_idx) => intersection_darts[*d_end_idx],
                GeometryVertex::IntersecCorner(d_in) => *d_in,
                _ => unreachable!(), // unreachable due to filter
            };

            // the data in this structure can be used to entirely deduce the new connections that should be made
            // at STEP 3

            MapEdge {
                start: d_start,
                intermediates,
                end: d_end,
            }
        })
        .collect()
}

fn insert_edges_in_map<T: CoordsFloat>(cmap: &mut CMap2<T>, edges: &[MapEdge<T>]) {
    for MapEdge {
        start,
        intermediates,
        end,
    } in edges
    {
        // remove deprecated connectivities & save what data is necessary
        let b1_start_old = cmap.beta::<1>(*start);
        let b0_end_old = cmap.beta::<0>(*end);
        cmap.one_unlink(*start);
        cmap.one_unlink(b0_end_old);
        let d_new = cmap.add_free_darts(2);
        let b2_d_new = d_new + 1;
        cmap.two_link(d_new, b2_d_new);

        // rebuild - this is the final construct if there are no intermediates
        cmap.one_link(*start, d_new);
        cmap.one_link(b2_d_new, b1_start_old);
        cmap.one_link(d_new, *end);
        cmap.one_link(b0_end_old, b2_d_new);

        if !intermediates.is_empty() {
            // we can add intermediates after by using the splitn_edge method on a temporary start-to-end edge
            let darts = cmap.splitn_edge(
                cmap.edge_id(d_new),
                vec![T::from(0.5).unwrap(); intermediates.len()], // 0.5 is a dummy value
            );
            darts
                .iter()
                .zip(intermediates.iter())
                .for_each(|(dart_id, v)| {
                    let vid = cmap.vertex_id(*dart_id);
                    cmap.replace_vertex(vid, *v);
                });
        }

        let mut d_boundary = cmap.beta::<1>(*start);
        while d_boundary != *end {
            cmap.set_attribute::<Boundary>(d_boundary, Boundary::Left);
            cmap.set_attribute::<Boundary>(cmap.beta::<2>(d_boundary), Boundary::Right);
            d_boundary = cmap.beta::<1>(d_boundary);
        }
    }
}

// --- clipping

/// Clipping routine.
///
/// This function takes a map built by [`build_mesh`] and removes cells on the *normal* side of the boundary.
pub fn remove_normal<T: CoordsFloat>(cmap2: &mut CMap2<T>, geometry: &Geometry2<T>) {
    todo!()
}

/// Clipping routine
///
/// This function takes a map built by [`build_mesh`] and removes cells on the *anti-normal* side of the boundary.
pub fn remove_anti_normal<T: CoordsFloat>(cmap2: &mut CMap2<T>, geometry: &Geometry2<T>) {
    todo!()
}<|MERGE_RESOLUTION|>--- conflicted
+++ resolved
@@ -12,11 +12,7 @@
     process::id,
 };
 
-<<<<<<< HEAD
-use crate::{Boundary, Geometry2, GeometryVertex, GridCellId, MapEdge};
-=======
-use crate::{remove_redundant_poi, Geometry2, GeometryVertex, GridCellId, IsBoundary, MapEdge};
->>>>>>> 80fc8222
+use crate::{remove_redundant_poi, Geometry2, GeometryVertex, GridCellId, Boundary, MapEdge};
 use honeycomb_core::{
     CMap2, CMapBuilder, CoordsFloat, DartIdentifier, EdgeIdentifier, Vertex2, VertexIdentifier,
     NULL_DART_ID,
