//! Module short description
//!
//! Should you interact with this module directly?
//!
//! Content description if needed

// ------ IMPORTS

use std::{
    cmp::{max, min},
    collections::{HashMap, VecDeque},
    process::id,
};

use crate::{Geometry2, GeometryVertex, GridCellId, IsBoundary, MapEdge};
use honeycomb_core::{
    CMap2, CMapBuilder, CoordsFloat, DartIdentifier, EdgeIdentifier, Vertex2, VertexIdentifier,
    NULL_DART_ID,
};

// ------ CONTENT

macro_rules! make_geometry_vertex {
    ($g: ident, $vid: ident) => {
        if $g.poi.contains(&$vid) {
            GeometryVertex::PoI($vid)
        } else {
            GeometryVertex::Regular($vid)
        }
    };
}

macro_rules! left_intersec {
    ($va: ident, $vb: ident, $vdart:ident, $cy: ident) => {{
        let s = ($vdart.x() - $va.x()) / ($vb.x() - $va.x());
        (s, ($vdart.y() - $va.y() - ($vb.y() - $va.y()) * s) / $cy)
    }};
}

macro_rules! right_intersec {
    ($va: ident, $vb: ident, $vdart:ident, $cy: ident) => {{
        let s = ($vdart.x() - $va.x()) / ($vb.x() - $va.x());
        (s, (($vb.y() - $va.y()) * s - ($vdart.y() - $va.y())) / $cy)
    }};
}

macro_rules! down_intersec {
    ($va: ident, $vb: ident, $vdart:ident, $cx: ident) => {{
        let s = ($vdart.y() - $va.y()) / ($vb.y() - $va.y());
        (s, (($vb.x() - $va.x()) * s - ($vdart.x() - $va.x())) / $cx)
    }};
}

macro_rules! up_intersec {
    ($va: ident, $vb: ident, $vdart:ident, $cx: ident) => {{
        let s = ($vdart.y() - $va.y()) / ($vb.y() - $va.y());
        (s, (($vdart.x() - $va.x()) - ($vb.x() - $va.x()) * s) / $cx)
    }};
}

/// Inner building routine.
///
/// This function builds a combinatorial map from the described geometry. The returned
/// map is an adjusted grid that can be clipped in order to keep only part of the mesh.
/// See [`grisubal::Clip`] for more information.
///
/// # Arguments
///
/// - `geometry: &Geometry2<T>` -- Description of the input geometry.
///
/// ## Generics
///
/// - `T: CoordsFloat` -- Floating point type used for coordinate representation.
pub fn build_mesh<T: CoordsFloat>(geometry: &Geometry2<T>, grid_cell_sizes: (T, T)) -> CMap2<T> {
    // build the overlapping grid we'll modify
    let bbox = geometry.bbox();
    let (cx, cy) = grid_cell_sizes; // will need later
    let (nx, ny) = (
        (bbox.max_x / cx).ceil().to_usize().unwrap(),
        (bbox.max_y / cy).ceil().to_usize().unwrap(),
    );
    let ogrid = bbox.overlapping_grid(grid_cell_sizes);
    let mut cmap = CMapBuilder::default()
        .grid_descriptor(ogrid)
        //.add_attribute::<IsBoundary>() // will be used for clipping
        .build()
        .expect("E: could not build overlapping grid map");

    // process the geometry

    // FIXME: WHAT'S THE BEHAVIOR WHEN INTERSECTING CORNERS? WHEN SEGMENTS ARE TANGENTS?

    // STEP 1
    // the aim of this step is to build an exhaustive list of the segments making up
    // the GEOMETRY INTERSECTED WITH THE GRID, i.e. for each segment, if both vertices
    // do not belong to the same cell, we break it into sub-segments until it is the case.

    let (new_segments, intersection_metadata) =
        generate_intersected_segments(&mut cmap, geometry, (nx, ny), (cx, cy));

    // STEP 2
    // insert the intersection vertices into the map & recover their encoding dart. The output Vec has consistent
    // indexing with the input Vec, meaning that indices in GeometryVertex::Intersec instances are still valid.

    let intersection_darts = insert_intersections(&mut cmap, intersection_metadata);

    // STEP 3
    // now that we have a list of "atomic" (non-dividable) segments, we can use it to build the actual segments that
    // will be inserted into the map. Intersections serve as anchor points for the new segments while PoI make up
    // "intermediate" points of segments.

    let edges = generate_edge_data(&mut cmap, geometry, &new_segments, &intersection_darts);

    // STEP 4
    // now that we have some segments that are directly defined between intersections, we can use some N-maps'
    // properties to easily build the geometry into the map.
    // This part relies heavily on "conventions"; the most important thing to note is that the darts in `MapEdge`
    // instances are very precisely set, and can therefore be used to create all the new connectivities.

    insert_edges_in_map(&mut cmap, &edges);

    // return result
    cmap
}

// --- main kernels steps

#[allow(
    clippy::too_many_lines,
    clippy::cast_possible_truncation,
    clippy::cast_possible_wrap,
    clippy::cast_sign_loss
)]
fn generate_intersected_segments<T: CoordsFloat>(
    cmap: &mut CMap2<T>,
    geometry: &Geometry2<T>,
    (nx, ny): (usize, usize),
    (cx, cy): (T, T),
) -> (
    HashMap<GeometryVertex, GeometryVertex>,
    Vec<(DartIdentifier, T)>,
) {
    let mut n_vertices = geometry.vertices.len();
    let mut intersection_metadata = Vec::new();
    let mut new_segments = HashMap::with_capacity(geometry.poi.len() * 2); // that *2 has no basis
    geometry.segments.iter().for_each(|&(v1_id, v2_id)| {
        // fetch vertices of the segment
        let (v1, v2) = (&geometry.vertices[v1_id], &geometry.vertices[v2_id]);
        // compute their position in the grid
        // we assume that the origin of the grid is at (0., 0.)
        let (c1, c2) = (
            GridCellId(
                (v1.x() / cx).floor().to_usize().unwrap(),
                (v1.y() / cy).floor().to_usize().unwrap(),
            ),
            GridCellId(
                (v2.x() / cx).floor().to_usize().unwrap(),
                (v2.y() / cy).floor().to_usize().unwrap(),
            ),
        );
        // check neighbor status
        match GridCellId::man_dist(&c1, &c2) {
            // trivial case:
            // v1 & v2 belong to the same cell
            0 => {
                new_segments.insert(
                    make_geometry_vertex!(geometry, v1_id),
                    make_geometry_vertex!(geometry, v2_id),
                );
            }
            // ok case:
            // v1 & v2 belong to neighboring cells
            1 => {
                // fetch base dart of the cell of v1
                #[allow(clippy::cast_possible_truncation)]
                let d_base = (1 + 4 * c1.0 + nx * 4 * c1.1) as DartIdentifier;
                // which edge of the cell are we intersecting?
                let diff = GridCellId::diff(&c1, &c2);
                // which dart does this correspond to?
                #[rustfmt::skip]
                let dart_id = match diff {
                    (-1,  0) => d_base + 3,
                    ( 1,  0) => d_base + 1,
                    ( 0, -1) => d_base    ,
                    ( 0,  1) => d_base + 2,
                    _ => unreachable!(),
                };
                // what's the vertex associated to the dart?
                let v_dart = cmap.vertex(cmap.vertex_id(dart_id)).unwrap();
                // compute relative position of the intersection on the interecting edges
                // `s` is relative to the segment `v1v2`, `t` to the grid's segment (the origin being `v_dart`)
                #[rustfmt::skip]
                let (_s, mut t) = match diff {
                    (-1,  0) => left_intersec!(v1, v2, v_dart, cy),
                    ( 1,  0) => right_intersec!(v1, v2, v_dart, cy),
                    ( 0, -1) => down_intersec!(v1, v2, v_dart, cx),
                    ( 0,  1) => up_intersec!(v1, v2, v_dart, cx),
                    _ => unreachable!(),
                };

                // FIXME: these two lines should be atomic
                let id = intersection_metadata.len();
                intersection_metadata.push((dart_id, t));

                new_segments.insert(
                    make_geometry_vertex!(geometry, v1_id),
                    GeometryVertex::Intersec(id),
                );
                new_segments.insert(
                    GeometryVertex::Intersec(id),
                    make_geometry_vertex!(geometry, v2_id),
                );
            }
            // highly annoying case:
            // v1 & v2 do not belong to neighboring cell
            _ => {
                // because we're using strait segments (not curves), the manhattan distance gives us
                // the number of cell we're going through to reach v2 from v1, which is equal to the number of
                // additional vertices resulting from intersection with the grid
                // i.e. we're generating d+1 segments
                let diff = GridCellId::diff(&c1, &c2);
                // pure vertical / horizontal traversal are treated separately because `t` is computed directly
                // other cases require adjustment since we'll be computating `t`s over longer segments rather than
                // the edge of a single grid case
                match diff {
                    (i, 0) => {
                        // we can solve the intersection equation
                        // for each vertical edge of the grid we cross (i times)
                        let i_base = c1.0 as isize;
                        let tmp =
                            // the range is either
                            // i > 0: i_base..i_base + i
                            // or
                            // i < 0: i_base + 1 + i..i_base + 1
                            (min(i_base, i_base + 1 + i)..max(i_base + i, i_base + 1)).map(|x| {
                                // cell base dart
                                let d_base =
                                    (1 + 4 * x + (nx * 4 * c1.1) as isize) as DartIdentifier;
                                // intersected dart
                                let dart_id = if i.is_positive() {
                                    d_base + 1
                                } else {
                                    d_base + 3
                                };
                                // vertex associated to the intersected dart
                                let v_dart = cmap.vertex(cmap.vertex_id(dart_id)).unwrap();
                                // compute intersection
                                let (_s, mut t) = if i.is_positive() {
                                    right_intersec!(v1, v2, v_dart, cy)
                                } else {
                                    left_intersec!(v1, v2, v_dart, cy)
                                };

                                // FIXME: these two lines should be atomic
                                let id = intersection_metadata.len();
                                intersection_metadata.push((dart_id, t));

                                GeometryVertex::Intersec(id)
                            });
                        // because of how the the range is written, we need to reverse the iterator in one case
                        // to keep intersection ordered from v1 to v2 (i.e. ensure the segments we build are correct)
                        let mut vs: VecDeque<GeometryVertex> = if i > 0 {
                            tmp.collect()
                        } else {
                            tmp.rev().collect()
                        };
                        vs.push_front(make_geometry_vertex!(geometry, v1_id));
                        vs.push_back(make_geometry_vertex!(geometry, v2_id));
                        vs.make_contiguous().windows(2).for_each(|seg| {
                            new_segments.insert(seg[0].clone(), seg[1].clone());
                        });
                    }
                    (0, j) => {
                        // we can solve the intersection equation
                        // for each horizontal edge of the grid we cross (j times)
                        let j_base = c1.1 as isize;
                        let tmp =
                            // the range is either
                            // j > 0: j_base..j_base + j
                            // or
                            // j < 0: j_base + 1 + j..j_base + 1
                            (min(j_base, j_base + 1 + j)..max(j_base + j, j_base + 1)).map(|y| {
                                // cell base dart
                                let d_base = (1 + 4 * c1.0 + nx * 4 * y as usize) as DartIdentifier;
                                // intersected dart
                                let dart_id = if j.is_positive() { d_base + 2 } else { d_base };
                                // vertex associated to the intersected dart
                                let v_dart = cmap.vertex(cmap.vertex_id(dart_id)).unwrap();
                                // compute intersection
                                let (_s, mut t) = if j.is_positive() {
                                    up_intersec!(v1, v2, v_dart, cx)
                                } else {
                                    down_intersec!(v1, v2, v_dart, cx)
                                };

                                // FIXME: these two lines should be atomic
                                let id = intersection_metadata.len();
                                intersection_metadata.push((dart_id, t));

                                GeometryVertex::Intersec(id)
                            });
                        // because of how the the range is written, we need to reverse the iterator in one case
                        // to keep intersection ordered from v1 to v2 (i.e. ensure the segments we build are correct)
                        let mut vs: VecDeque<GeometryVertex> = if j > 0 {
                            tmp.collect()
                        } else {
                            tmp.rev().collect()
                        };
                        // complete the vertex list
                        vs.push_front(make_geometry_vertex!(geometry, v1_id));
                        vs.push_back(make_geometry_vertex!(geometry, v2_id));
                        // insert new segments
                        vs.make_contiguous().windows(2).for_each(|seg| {
                            new_segments.insert(seg[0].clone(), seg[1].clone());
                        });
                    }
                    (i, j) => {
                        // most annoying case, once again
                        // in order to process this, we'll consider a "sub-grid" & use the direction of the segment to
                        // deduce which pair of dart we are supposed to intersect
                        let i_base = c1.0 as isize;
                        let j_base = c1.1 as isize;
                        let i_cell_range = min(i_base, i_base + 1 + i)..max(i_base + i, i_base + 1);
                        let j_cell_range = min(j_base, j_base + 1 + j)..max(j_base + j, j_base + 1);
                        let subgrid_cells =
                            i_cell_range.flat_map(|x| j_cell_range.clone().map(move |y| (x, y)));

                        let mut intersec_data: Vec<(T, T, DartIdentifier)> = subgrid_cells
                            .map(|(x, y)| {
                                // cell base dart
                                let d_base = (1 + 4 * x + nx as isize * 4 * y) as DartIdentifier;
                                // (potentially) intersected darts
                                let vdart_id = if i.is_positive() {
                                    d_base + 1
                                } else {
                                    d_base + 3
                                };
                                let hdart_id = if j.is_positive() { d_base + 2 } else { d_base };
                                // associated vertices
                                let v_vdart = cmap.vertex(cmap.vertex_id(vdart_id)).unwrap();
                                let v_hdart = cmap.vertex(cmap.vertex_id(hdart_id)).unwrap();
                                // compute (potential) intersections
                                let v_coeffs = if i.is_positive() {
                                    right_intersec!(v1, v2, v_vdart, cy)
                                } else {
                                    left_intersec!(v1, v2, v_vdart, cy)
                                };
                                let h_coeffs = if j.is_positive() {
                                    right_intersec!(v1, v2, v_hdart, cx)
                                } else {
                                    left_intersec!(v1, v2, v_hdart, cx)
                                };

                                (hdart_id, vdart_id, v_coeffs, h_coeffs)
                            })
                            .filter_map(|(hdart_id, vdart_id, (vs, vt), (hs, ht))| {
                                let zero = T::zero();
                                let one = T::one();
                                // we can deduce if and which side is intersected using s and t values
                                // these should be comprised between 0 and 1
                                if (zero < vs) & (vs < one) & (zero < vt) & (vt < one) {
                                    return Some((vs, vt, vdart_id)); // intersect vertical side
                                }
                                if (zero < hs) & (hs < one) & (zero < ht) & (ht < one) {
                                    return Some((hs, ht, hdart_id)); // intersect horizontal side
                                }
                                // intersect none; this is possible since we're looking at cells of a subgrid,
                                // not following through the segment's intersections
                                None
                            })
                            .collect();
                        // sort intersections from v1 to v2
                        intersec_data.sort_by(|(s1, _, _), (s2, _, _)| s1.partial_cmp(s2).unwrap());
                        // collect geometry vertices
                        let mut vs = vec![make_geometry_vertex!(geometry, v1_id)];
                        vs.extend(intersec_data.iter_mut().map(|(_, t, dart_id)| {
                            // FIXME: these two lines should be atomic
                            let id = intersection_metadata.len();
                            intersection_metadata.push((*dart_id, *t));

                            GeometryVertex::Intersec(id)
                        }));
                        vs.push(make_geometry_vertex!(geometry, v2_id));
                        // insert segments
                        vs.windows(2).for_each(|seg| {
                            new_segments.insert(seg[0].clone(), seg[1].clone());
                        });
                    }
                }
            }
        };
    });
    (new_segments, intersection_metadata)
}

fn insert_intersections<T: CoordsFloat>(
    cmap: &mut CMap2<T>,
    mut intersection_metadata: Vec<(DartIdentifier, T)>,
) -> Vec<DartIdentifier> {
    let mut res = vec![NULL_DART_ID; intersection_metadata.len()];
    // we need to:
    // a. group intersection per edge
    // b. proceed with insertion
    // c. map back inserted darts / vertices to the initial vector layout in order for usage with segment data

    // a.
    let mut edge_intersec: HashMap<EdgeIdentifier, Vec<(usize, T, DartIdentifier)>> =
        HashMap::new();
    intersection_metadata
        .into_iter()
        .enumerate()
        .for_each(|(idx, (dart_id, mut t))| {
            // classify intersections per edge_id & adjust t if  needed
            let edge_id = cmap.edge_id(dart_id);
            // condition works in 2D because edges are 2 darts at most
            if edge_id != dart_id {
                t = T::one() - t;
            }
            if let Some(storage) = edge_intersec.get_mut(&edge_id) {
                // not the first intersction with this given edge
                storage.push((idx, t, dart_id));
            } else {
                // first intersction with this given edge
                edge_intersec.insert(edge_id, vec![(idx, t, dart_id)]);
            }
        });

    // b.
    for (edge_id, vs) in &mut edge_intersec {
        // sort ts
        vs.sort_by(|(_, t1, _), (_, t2, _)| t1.partial_cmp(t2).unwrap());
        let new_darts = cmap.splitn_edge(*edge_id, vs.iter().map(|(_, t, _)| *t));
        // order should be consistent between collection because of the sort_by call
        vs.iter()
            .zip(new_darts.iter())
            // chaining this directly avoids an additional `.collect()`
            .for_each(|((id, _, old_dart_id), dart_id)| {
                // c.
                // reajust according to intersection side
                res[*id] = if *old_dart_id == *edge_id {
                    *dart_id
                } else {
                    // ! not sure how generalized this operation can be !
                    cmap.beta::<1>(cmap.beta::<2>(*dart_id))
                };
            });
    }

    res
}

fn generate_edge_data<T: CoordsFloat>(
    cmap: &mut CMap2<T>,
    geometry: &Geometry2<T>,
    new_segments: &HashMap<GeometryVertex, GeometryVertex>,
<<<<<<< HEAD
) -> Vec<MapEdge<T>> {
=======
    intersection_darts: &[DartIdentifier],
) -> Vec<MapEdge> {
>>>>>>> 50794519
    new_segments
        .iter()
        .filter(|(k, _)| matches!(k, GeometryVertex::Intersec(_)))
        .map(|(start, v)| {
            let mut end = v;
            let mut intermediates = Vec::new();
            // while we land on regular vertices, go to the next
            while !matches!(end, GeometryVertex::Intersec(_)) {
                match end {
                    GeometryVertex::PoI(vid) => {
                        // save the PoI as an intermediate & update end point
                        intermediates.push(geometry.vertices[*vid]);
                        end = &new_segments[end];
                    }
                    GeometryVertex::Regular(_) => {
                        // skip; update end point
                        end = &new_segments[end];
                    }
                    GeometryVertex::Intersec(_) => unreachable!(), // outer while should prevent this from happening
                }
            }
            let GeometryVertex::Intersec(d_start_idx) = start else {
                // unreachable due to filter
                unreachable!();
            };
            let GeometryVertex::Intersec(d_end_idx) = end else {
                // unreachable due to while block
                unreachable!()
            };

            let d_start = intersection_darts[*d_start_idx];
            let d_end = intersection_darts[*d_end_idx];

            // the data in this structure can be used to entirely deduce the new connections that should be made
            // at STEP 3

            MapEdge {
                start: cmap.beta::<2>(d_start), // dart locality shenanigans
                intermediates,
                end: d_end,
            }
        })
        .collect()
}

fn insert_edges_in_map<T: CoordsFloat>(cmap: &mut CMap2<T>, edges: &[MapEdge<T>]) {
    for MapEdge {
        start,
        intermediates,
        end,
    } in edges
    {
        // remove deprecated connectivities & save what data is necessary
        let b1_start_old = cmap.beta::<1>(*start);
        let b0_end_old = cmap.beta::<0>(*end);
        cmap.one_unlink(*start);
        cmap.one_unlink(b0_end_old);
        let d_new = cmap.add_free_darts(2);
        let b2_d_new = d_new + 1;
        cmap.two_link(d_new, b2_d_new);

        // rebuild - this is the final construct if there are no intermediates
        cmap.one_link(*start, d_new);
        cmap.one_link(b2_d_new, b1_start_old);
        cmap.one_link(d_new, *end);
        cmap.one_link(b0_end_old, b2_d_new);

        if !intermediates.is_empty() {
            // we can add intermediates after by using the splitn_edge method on a temporary start-to-end edge
            let darts = cmap.splitn_edge(
                cmap.edge_id(d_new),
                vec![T::from(0.5).unwrap(); intermediates.len()], // 0.5 is a dummy value
            );
            darts
                .iter()
                .zip(intermediates.iter())
                .for_each(|(dart_id, v)| {
                    let vid = cmap.vertex_id(*dart_id);
                    cmap.replace_vertex(vid, *v);
                });
        }
    }
}

// --- clipping

/// Clipping routine.
///
/// This function takes a map built by [`build_mesh`] and removes cells on the *normal* side of the boundary.
pub fn remove_normal<T: CoordsFloat>(cmap2: &mut CMap2<T>, geometry: &Geometry2<T>) {
    todo!()
}

/// Clipping routine
///
/// This function takes a map built by [`build_mesh`] and removes cells on the *anti-normal* side of the boundary.
pub fn remove_anti_normal<T: CoordsFloat>(cmap2: &mut CMap2<T>, geometry: &Geometry2<T>) {
    todo!()
}<|MERGE_RESOLUTION|>--- conflicted
+++ resolved
@@ -453,12 +453,9 @@
     cmap: &mut CMap2<T>,
     geometry: &Geometry2<T>,
     new_segments: &HashMap<GeometryVertex, GeometryVertex>,
-<<<<<<< HEAD
-) -> Vec<MapEdge<T>> {
-=======
     intersection_darts: &[DartIdentifier],
 ) -> Vec<MapEdge> {
->>>>>>> 50794519
+
     new_segments
         .iter()
         .filter(|(k, _)| matches!(k, GeometryVertex::Intersec(_)))
