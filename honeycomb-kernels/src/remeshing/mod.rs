--- conflicted
+++ resolved
@@ -7,24 +7,18 @@
 //! - cell fusion routines
 //! - swap-based cell edition routines
 
-<<<<<<< HEAD
-mod collapse;
-=======
 mod anchoring;
 mod capture;
->>>>>>> b463810b
+mod collapse;
 mod cut;
 mod relaxation;
 mod swap;
 
-<<<<<<< HEAD
-pub use collapse::collapse_edge;
-=======
 pub use anchoring::{
     BodyIdType, CurveIdType, EdgeAnchor, FaceAnchor, NodeIdType, SurfaceIdType, VertexAnchor,
 };
 pub use capture::{ClassificationError, capture_geometry, classify_capture};
->>>>>>> b463810b
+pub use collapse::collapse_edge;
 pub use cut::{cut_inner_edge, cut_outer_edge};
 pub use relaxation::move_vertex_to_average;
 pub use swap::{EdgeSwapError, swap_edge};
