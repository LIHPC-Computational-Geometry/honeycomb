//! # honeycomb-kernels
//!
//! This crate implements usual meshing algorithms using combinatorial maps as the underlying mesh
//! representation structure.
//!
//! [UG]:https://lihpc-computational-geometry.github.io/honeycomb/
//!

#![warn(missing_docs)]
#![warn(clippy::pedantic)]
#![allow(clippy::similar_names)]
#![allow(clippy::module_name_repetitions)]

pub mod grisubal;
<<<<<<< HEAD
pub mod skewness;
=======
pub mod remeshing;
>>>>>>> efdbbbd5
pub mod splits;
pub mod triangulation;<|MERGE_RESOLUTION|>--- conflicted
+++ resolved
@@ -12,10 +12,7 @@
 #![allow(clippy::module_name_repetitions)]
 
 pub mod grisubal;
-<<<<<<< HEAD
+pub mod remeshing;
 pub mod skewness;
-=======
-pub mod remeshing;
->>>>>>> efdbbbd5
 pub mod splits;
 pub mod triangulation;