--- conflicted
+++ resolved
@@ -36,11 +36,8 @@
 
 # common
 cfg-if = "1"
-<<<<<<< HEAD
 itertools = "0.13.0"
-=======
 rayon = "1.10.0"
->>>>>>> c43fd511
 rustversion = "1.0.18"
 thiserror = "2.0.3"
 
