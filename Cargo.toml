[workspace]

members = [
    "benches",
    "honeycomb",
    "honeycomb-core",
    "honeycomb-kernels",
    "honeycomb-render",
    "examples",
]
resolver = "2"

metadata.crane.name = "honeycomb"

[workspace.package]
authors = [
    "Isaie Muron <isaie.muron@cea.fr>",
    "Cedric Chevalier <cedric.chevalier@cea.fr>",
]
categories = ["data-structures", "mathematics", "science"]
description = "Combinatorial map implementation for meshing applications"
edition = "2024"
homepage = "https://lihpc-computational-geometry.github.io/honeycomb/"
keywords = ["mesh", "meshing"]
license = "MIT OR Apache-2.0"
readme = "README.md"
repository = "https://github.com/LIHPC-Computational-Geometry/honeycomb"
version = "0.10.0"

[workspace.dependencies]
# members
honeycomb         = { version = "0.10.0", path = "./honeycomb" }
honeycomb-core    = { version = "0.10.0", path = "./honeycomb-core" }
honeycomb-kernels = { version = "0.10.0", path = "./honeycomb-kernels" }
honeycomb-render  = { version = "0.10.0", path = "./honeycomb-render" }

honeycomb-benches  = { version = "0.10.0", path = "./benches" }
honeycomb-examples = { version = "0.10.0", path = "./examples" }

# common
cfg-if      = "1"
clap        = "4.5.49"
itertools   = "0.14.0"
rayon       = "1.10.0"
rustversion = "1.0.18"
thiserror   = "2.0.11"

# core
downcast-rs = "2.0.1"
fast-stm    = "0.5.0"
loom        = "0.7.2"
num-traits  = "0.2.19"
vtkio       = { version = "0.7.0-rc1", default-features = false }

# kernels
smallvec = "2.0.0-alpha.10"

# benchmarks
criterion         = "0.7.0"
hwlocality        = "1.0.0-alpha.7"
iai-callgrind     = "0.16.1"
<<<<<<< HEAD
rand              = "0.10.0-rc.0"
tikv-jemallocator = "0.6.0"
=======
rand              = "0.9.0-alpha.2"
tikv-jemallocator = "0.6.1"
>>>>>>> 0a9fb12d

# render
bevy             = { version = "0.14.2", default-features = false }
bevy_egui        = "0.29.0"
bevy_mod_picking = "0.20.1"
# bevy_mod_outline = "0.8.3"
egui_dock = "0.13.0"

[profile.bench]
debug = true

[profile.profiling]
debug    = true
inherits = "release"<|MERGE_RESOLUTION|>--- conflicted
+++ resolved
@@ -59,13 +59,8 @@
 criterion         = "0.7.0"
 hwlocality        = "1.0.0-alpha.7"
 iai-callgrind     = "0.16.1"
-<<<<<<< HEAD
 rand              = "0.10.0-rc.0"
-tikv-jemallocator = "0.6.0"
-=======
-rand              = "0.9.0-alpha.2"
 tikv-jemallocator = "0.6.1"
->>>>>>> 0a9fb12d
 
 # render
 bevy             = { version = "0.14.2", default-features = false }
