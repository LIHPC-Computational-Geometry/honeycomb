//! This benchmarks handle measurements for a given operation on CMap2
//! of a given topology (see `generation::square_two_map` doc).
//!
//! The operations applied here affect only geometry, topology is left unchanged
//!
//! The offset operation consists in shifting the position of all vertices
//! of the map randomly; Each vertex is moved in the range (-0.5, 0.5) from
//! its initial position, along both coordinates.
//!
//! The offset_if_inner operation consists has the same effect, but is only
//! applied to vertices that are not on the border of the map, i.e. the
//! vertices on the border stay at the same position while the inner ones
//! are displaced.

// ------ IMPORTS

use std::collections::BTreeSet;

use criterion::{black_box, criterion_group, criterion_main, BenchmarkId, Criterion};
use rand::{
    distributions::{Distribution, Uniform},
    rngs::SmallRng,
    SeedableRng,
};

use honeycomb_core::{CMap2, DartIdentifier, FloatType, Vector2, VertexIdentifier, NULL_DART_ID};
use honeycomb_utils::generation::square_cmap2;

// ------ CONTENT

<<<<<<< HEAD
fn offset<const N_MARKS: usize>(
    mut map: CMap2<N_MARKS, FloatType>,
    offsets: &[Vector2<FloatType>],
) {
=======
fn offset(mut map: CMap2<FloatType>, offsets: &[Vertex2<FloatType>]) {
>>>>>>> f56082ff
    (0..map.n_vertices().0).for_each(|vertex_id| {
        let current_value = map.vertex(vertex_id as DartIdentifier);
        let _ = map.set_vertex(
            vertex_id as VertexIdentifier,
            *current_value + offsets[vertex_id],
        );
    });
    black_box(&mut map);
}

<<<<<<< HEAD
fn offset_if_inner<const N_MARKS: usize>(
    mut map: CMap2<N_MARKS, FloatType>,
    offsets: &[Vector2<FloatType>],
) {
=======
fn offset_if_inner(mut map: CMap2<FloatType>, offsets: &[Vertex2<FloatType>]) {
>>>>>>> f56082ff
    let mut inner: BTreeSet<VertexIdentifier> = BTreeSet::new();
    // collect inner vertex IDs
    (0..map.n_darts().0 as DartIdentifier).for_each(|dart_id| {
        let neighbors_vertex_cell: Vec<DartIdentifier> = map
            .i_cell::<0>(dart_id)
            .iter()
            .map(|d_id| map.beta::<2>(*d_id))
            .collect();
        if !neighbors_vertex_cell.contains(&NULL_DART_ID) {
            inner.insert(map.vertexid(dart_id));
        }
    });
    inner.iter().for_each(|vertex_id| {
        let current_value = map.vertex(*vertex_id);
        let _ = map.set_vertex(*vertex_id, *current_value + offsets[*vertex_id as usize]);
    });
    black_box(&mut map);
}

pub fn criterion_benchmark(c: &mut Criterion) {
    const N_SQUARE: usize = 2_usize.pow(11);
    let map: CMap2<FloatType> = square_cmap2(N_SQUARE);
    let seed: u64 = 9817498146784;
    let mut rngx = SmallRng::seed_from_u64(seed);
    let mut rngy = SmallRng::seed_from_u64(seed);
    let range: Uniform<FloatType> = Uniform::new(-0.5, 0.5);
    let xs = (0..(N_SQUARE + 1).pow(2)).map(|_| range.sample(&mut rngx));
    let ys = (0..(N_SQUARE + 1).pow(2)).map(|_| range.sample(&mut rngy));

    let offsets: Vec<Vector2<FloatType>> = xs.zip(ys).map(|(x, y)| (x, y).into()).collect();

    let mut group = c.benchmark_group("squaremap-shift");

    group.bench_with_input(
        BenchmarkId::new("precomputed-offsets", ""),
        &(map.clone(), offsets.clone()),
        |b, (map, offsets)| b.iter(|| offset(map.clone(), offsets)),
    );
    group.bench_with_input(
        BenchmarkId::new("precomputed-offsets-if-inner", ""),
        &(map.clone(), offsets.clone()),
        |b, (map, offsets)| b.iter(|| offset_if_inner(map.clone(), offsets)),
    );

    group.finish();
}

criterion_group!(benches, criterion_benchmark);
criterion_main!(benches);<|MERGE_RESOLUTION|>--- conflicted
+++ resolved
@@ -28,14 +28,8 @@
 
 // ------ CONTENT
 
-<<<<<<< HEAD
-fn offset<const N_MARKS: usize>(
-    mut map: CMap2<N_MARKS, FloatType>,
-    offsets: &[Vector2<FloatType>],
-) {
-=======
-fn offset(mut map: CMap2<FloatType>, offsets: &[Vertex2<FloatType>]) {
->>>>>>> f56082ff
+
+fn offset(mut map: CMap2<FloatType>, offsets: &[Vector2<FloatType>]) {
     (0..map.n_vertices().0).for_each(|vertex_id| {
         let current_value = map.vertex(vertex_id as DartIdentifier);
         let _ = map.set_vertex(
@@ -46,14 +40,7 @@
     black_box(&mut map);
 }
 
-<<<<<<< HEAD
-fn offset_if_inner<const N_MARKS: usize>(
-    mut map: CMap2<N_MARKS, FloatType>,
-    offsets: &[Vector2<FloatType>],
-) {
-=======
-fn offset_if_inner(mut map: CMap2<FloatType>, offsets: &[Vertex2<FloatType>]) {
->>>>>>> f56082ff
+fn offset_if_inner(mut map: CMap2<FloatType>, offsets: &[Vector2<FloatType>]) {
     let mut inner: BTreeSet<VertexIdentifier> = BTreeSet::new();
     // collect inner vertex IDs
     (0..map.n_darts().0 as DartIdentifier).for_each(|dart_id| {
