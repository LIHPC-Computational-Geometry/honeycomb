--- conflicted
+++ resolved
@@ -33,20 +33,13 @@
             "Input mesh isn't a triangle mesh"
         );
     }
-<<<<<<< HEAD
     println!("| cut-edges benchmark");
-    println!("|-> input      : {input_map} (hash: {input_hash:#0x})");
-    println!("|-> backend    : {backend:?} with {n_threads} thread(s)");
-    println!("|-> target size: {target_len}");
-=======
-    println!("Run information");
     println!("|-> input      : {input_map} (hash: {input_hash:#0x})",);
     println!(
         "|-> backend    : {:?} with {n_threads} thread(s)",
         args.backend
     );
     println!("|-> target size: {target_len:?}");
->>>>>>> 27df120b
     println!("|-> init time  : {}ms", instant.elapsed().as_millis());
 
     println!(" Step | n_edge_total | n_edge_to_process | t_compute_batch(s) | t_process_batch(s) | n_transac_retry");
