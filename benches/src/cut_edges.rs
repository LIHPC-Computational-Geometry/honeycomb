use std::time::Instant;

use rayon::prelude::*;

use honeycomb::{
    core::{
        cmap::SewError,
        stm::{Transaction, TransactionControl, TransactionResult},
    },
    kernels::remeshing::{cut_inner_edge, cut_outer_edge},
    prelude::{CMap2, CMapBuilder, CoordsFloat, DartIdType, EdgeIdType},
};

<<<<<<< HEAD
use crate::{
    cli::CutEdgesArgs,
    utils::{get_num_threads, hash_file},
};
=======
use crate::{cli::CutEdgesArgs, prof_start, prof_stop, utils::hash_file};
>>>>>>> 41a42e2f

// const MAX_RETRY: u8 = 10;

pub fn bench_cut_edges<T: CoordsFloat>(args: CutEdgesArgs) -> CMap2<T> {
    let input_map = args.input.to_str().unwrap();
    let target_len = T::from(args.target_length).unwrap();

    let n_threads = if let Ok(val) = get_num_threads() {
        val
    } else {
        std::thread::available_parallelism()
            .map(|n| n.get())
            .unwrap_or(1)
    };

    // load map from file
    let mut instant = Instant::now();
    let input_hash = hash_file(input_map).expect("E: could not compute input hash"); // file id for posterity

    let mut map: CMap2<T> = if input_map.ends_with(".cmap") {
        CMapBuilder::<2, _>::from_cmap_file(input_map)
            .build()
            .unwrap()
    } else if input_map.ends_with(".vtk") {
        CMapBuilder::<2, _>::from_vtk_file(input_map)
            .build()
            .unwrap()
    } else {
        panic!(
            "E: Unknown file format; only .cmap or .vtk files are supported for map initialization"
        );
    };
    #[cfg(debug_assertions)] // check input
    {
        use honeycomb::prelude::OrbitPolicy;
        assert!(
            map.iter_faces()
                .all(|f| { map.orbit(OrbitPolicy::Face, f as DartIdType).count() == 3 }),
            "Input mesh isn't a triangle mesh"
        );
    }
    println!("| cut-edges benchmark");
    println!("|-> input      : {input_map} (hash: {input_hash:#0x})",);
    println!(
        "|-> backend    : {:?} with {n_threads} thread(s)",
        args.backend
    );
    println!("|-> target size: {target_len:?}");
    println!("|-> init time  : {}ms", instant.elapsed().as_millis());

    println!(
        " Step | n_edge_total | n_edge_to_process | t_compute_batch(s) | t_process_batch(s) | n_transac_retry"
    );

    let mut step = 0;
    print!(" {step:>4} "); // Step
    prof_start!("HCBENCH_CUTS");

    // compute first batch
    prof_start!("HCBENCH_CUTS_COMPUTE");
    instant = Instant::now();
    let mut edges: Vec<EdgeIdType> = map.iter_edges().collect();
    print!("| {:>12} ", edges.len()); // n_edge_total
    edges.retain(|&e| {
        let (vid1, vid2) = (
            map.vertex_id(e as DartIdType),
            map.vertex_id(map.beta::<1>(e as DartIdType)),
        );
        match (map.force_read_vertex(vid1), map.force_read_vertex(vid2)) {
            (Some(v1), Some(v2)) => (v2 - v1).norm() > target_len,
            (_, _) => false,
        }
    });
    let n_e = edges.len();
    print!("| {n_e:>17} "); // n_edge_to_process
    let mut nd = map.add_free_darts(6 * n_e); // 2 for edge split + 2*2 for new edges in neighbor tets
    let mut darts: Vec<DartIdType> = (nd..nd + 6 * n_e as DartIdType).collect();
    prof_stop!("HCBENCH_CUTS_COMPUTE");
    print!("| {:>18.6e} ", instant.elapsed().as_secs_f64()); // t_compute_batch

    // while there are edges to cut
    while !edges.is_empty() {
        // process batch
        prof_start!("HCBENCH_CUTS_PROCESS");
        instant = Instant::now();
        let n_retry = match args.backend {
            crate::cli::Backend::RayonIter => dispatch_rayon(&map, &mut edges, &darts),
            crate::cli::Backend::RayonChunks => {
                dispatch_rayon_chunks(&map, &mut edges, &darts, n_threads)
            }
            crate::cli::Backend::StdThreads => {
                dispatch_std_threads(&map, &mut edges, &darts, n_threads)
            }
        };
        prof_stop!("HCBENCH_CUTS_PROCESS");
        print!("| {:>18.6e} ", instant.elapsed().as_secs_f64()); // t_process_batch
        println!("| {n_retry:>15}",); // n_transac_retry

        (1..map.n_darts() as DartIdType).for_each(|d| {
            if map.is_free(d) && !map.is_unused(d) {
                map.remove_free_dart(d);
            }
        });

        // compute the new batch
        step += 1;
        print!(" {step:>4} "); // Step
        prof_start!("HCBENCH_CUTS_COMPUTE");
        instant = Instant::now();
        edges.extend(map.iter_edges());
        print!("| {:>12} ", edges.len()); // n_edge_total
        edges.retain(|&e| {
            let (vid1, vid2) = (
                map.vertex_id(e as DartIdType),
                map.vertex_id(map.beta::<1>(e as DartIdType)),
            );
            match (map.force_read_vertex(vid1), map.force_read_vertex(vid2)) {
                (Some(v1), Some(v2)) => (v2 - v1).norm() > target_len,
                (_, _) => false,
            }
        });
        let n_e = edges.len();
        print!("| {n_e:>17} "); // n_edge_to_process
        nd = map.add_free_darts(6 * n_e);
        darts.par_drain(..); // is there a better way?
        darts.extend(nd..nd + 6 * n_e as DartIdType);
        prof_stop!("HCBENCH_CUTS_COMPUTE");
        if n_e != 0 {
            print!("| {:>18.6e} ", instant.elapsed().as_secs_f64()); // t_compute_batch
        } else {
            print!("| {:>18.6e} ", instant.elapsed().as_secs_f64()); // t_compute_batch
            print!("| {:>18.6e} ", 0.0); // t_process_batch
            println!("| {:>15}", 0); // n_transac_retry
        }
    }
    prof_stop!("HCBENCH_CUTS");

    map
}

#[inline]
fn dispatch_rayon<T: CoordsFloat>(
    map: &CMap2<T>,
    edges: &mut Vec<EdgeIdType>,
    darts: &[DartIdType],
) -> u32 {
    let units: Vec<(u32, [u32; 6])> = edges
        .drain(..)
        .zip(darts.chunks(6))
        .map(|(e, sl)| (e, sl.try_into().unwrap()))
        .collect();
    units
        .into_par_iter()
        .map(|(e, new_darts)| {
            let mut n_retry = 0;
            if map.is_i_free::<2>(e as DartIdType) {
                while !process_outer_edge(map, &mut n_retry, e, new_darts).is_validated() {}
            } else {
                while !process_inner_edge(map, &mut n_retry, e, new_darts).is_validated() {}
            }
            n_retry as u32
        }) // par_map
        .sum()
}

#[inline]
fn dispatch_rayon_chunks<T: CoordsFloat>(
    map: &CMap2<T>,
    edges: &mut Vec<EdgeIdType>,
    darts: &[DartIdType],
    n_threads: usize,
) -> u32 {
    let units: Vec<(u32, [u32; 6])> = edges
        .drain(..)
        .zip(darts.chunks(6))
        .map(|(e, sl)| (e, sl.try_into().unwrap()))
        .collect();
    units
        .par_chunks(1 + units.len() / n_threads)
        .map(|c| {
            let mut n = 0;
            c.iter().for_each(|&(e, new_darts)| {
                let mut n_retry = 0;
                if map.is_i_free::<2>(e as DartIdType) {
                    while !process_outer_edge(map, &mut n_retry, e, new_darts).is_validated() {}
                } else {
                    while !process_inner_edge(map, &mut n_retry, e, new_darts).is_validated() {}
                }
                n += n_retry as u32;
            });
            n
        }) // par_for_each
        .sum()
}

#[inline]
fn dispatch_std_threads<T: CoordsFloat>(
    map: &CMap2<T>,
    edges: &mut Vec<EdgeIdType>,
    darts: &[DartIdType],
    n_threads: usize,
) -> u32 {
    let units: Vec<(u32, [u32; 6])> = edges
        .drain(..)
        .zip(darts.chunks(6))
        .map(|(e, sl)| (e, sl.try_into().unwrap()))
        .collect();

    #[cfg(feature = "bind-threads")]
    {
        use std::sync::Arc;

        use hwlocality::{Topology, cpu::binding::CpuBindingFlags};

        use crate::utils::get_proc_list;

        let topo = Arc::new(Topology::new().unwrap());
        let mut cores = get_proc_list(&topo).unwrap_or_default().into_iter().cycle();
        std::thread::scope(|s| {
            let mut handles = Vec::new();
            for wl in units.chunks(1 + units.len() / n_threads) {
                let topo = topo.clone();
                let core = cores.next();
                handles.push(s.spawn(move || {
                    // bind
                    if let Some(c) = core {
                        let tid = hwlocality::current_thread_id();
                        topo.bind_thread_cpu(tid, &c, CpuBindingFlags::empty())
                            .unwrap();
                    }
                    // work
                    let mut n = 0;
                    wl.iter().for_each(|&(e, new_darts)| {
                        let mut n_retry = 0;
                        if map.is_i_free::<2>(e as DartIdType) {
                            while !process_outer_edge(map, &mut n_retry, e, new_darts)
                                .is_validated()
                            {}
                        } else {
                            while !process_inner_edge(map, &mut n_retry, e, new_darts)
                                .is_validated()
                            {}
                        }
                        n += n_retry as u32;
                    });
                    n
                })); // s.spawn
            } // for wl in workloads
            handles.into_iter().map(|h| h.join().unwrap()).sum()
        }) // std::thread::scope
    }

    #[cfg(not(feature = "bind-threads"))]
    {
        std::thread::scope(|s| {
            let mut handles = Vec::new();
            for wl in units.chunks(1 + units.len() / n_threads) {
                handles.push(s.spawn(|| {
                    let mut n = 0;
                    wl.iter().for_each(|&(e, new_darts)| {
                        let mut n_retry = 0;
                        if map.is_i_free::<2>(e as DartIdType) {
                            while !process_outer_edge(map, &mut n_retry, e, new_darts)
                                .is_validated()
                            {}
                        } else {
                            while !process_inner_edge(map, &mut n_retry, e, new_darts)
                                .is_validated()
                            {}
                        }
                        n += n_retry as u32;
                    });
                    n
                })); // s.spawn
            } // for wl in workloads
            handles.into_iter().map(|h| h.join().unwrap()).sum()
        }) // std::thread::scope
    }
}

#[inline]
fn process_outer_edge<T: CoordsFloat>(
    map: &CMap2<T>,
    n_retry: &mut u8,
    e: EdgeIdType,
    [nd1, nd2, nd3, _, _, _]: [DartIdType; 6],
) -> TransactionResult<(), SewError> {
    Transaction::with_control_and_err(
        |_| {
            *n_retry += 1;
            TransactionControl::Retry
        },
        |trans| cut_outer_edge(trans, map, e, [nd1, nd2, nd3]),
    ) // Transaction::with_control
}

#[inline]
fn process_inner_edge<T: CoordsFloat>(
    map: &CMap2<T>,
    n_retry: &mut u8,
    e: EdgeIdType,
    nds: [DartIdType; 6],
) -> TransactionResult<(), SewError> {
    Transaction::with_control_and_err(
        |_| {
            *n_retry += 1;
            TransactionControl::Retry
        },
        |trans| cut_inner_edge(trans, map, e, nds),
    ) // Transaction::with_control
}<|MERGE_RESOLUTION|>--- conflicted
+++ resolved
@@ -11,14 +11,11 @@
     prelude::{CMap2, CMapBuilder, CoordsFloat, DartIdType, EdgeIdType},
 };
 
-<<<<<<< HEAD
 use crate::{
     cli::CutEdgesArgs,
+    prof_start, prof_stop,
     utils::{get_num_threads, hash_file},
 };
-=======
-use crate::{cli::CutEdgesArgs, prof_start, prof_stop, utils::hash_file};
->>>>>>> 41a42e2f
 
 // const MAX_RETRY: u8 = 10;
 
