--- conflicted
+++ resolved
@@ -41,7 +41,6 @@
     Ok(hasher.finish())
 }
 
-<<<<<<< HEAD
 pub const NUM_THREADS_VAR: &str = "RAYON_NUM_THREADS";
 
 pub fn get_num_threads() -> Result<usize, String> {
@@ -178,7 +177,8 @@
             Some(first_pu_set)
         }
     }
-=======
+}
+
 #[cfg(feature = "profiling")]
 pub static mut PERF_FIFO: Option<File> = None;
 
@@ -246,5 +246,4 @@
             }
         }
     };
->>>>>>> 41a42e2f
 }