//! # Description
//!
//! ## Routine
//!
//! The algorithm fetches all vertices that are not on the border of the map, fetch all identifiers
//! of each respective vertices' neighbors. Then, for all vertices:
//!
//! - compute the average between neighbors
//! - overwrite current vertex value with computed average
//!
//! ## Benchmark
//!
//! This binary is meant to be use to evaluate scalability of geometry-only kernels. It is
//! parallelized using rayon, and the number of thread used for execution can be controlled using
//! `taskset`. By controlling this, and the grid size, we can evaluate both strong and weak
//! scaling characteristics.

use rayon::prelude::*;

use honeycomb::core::stm::{Transaction, TransactionControl};
use honeycomb::prelude::{
    CMap2, CMapBuilder, CoordsFloat, DartIdType, Orbit2, OrbitPolicy, Vertex2, VertexIdType,
    NULL_DART_ID,
};

use crate::cli::ShiftArgs;

<<<<<<< HEAD
    let mut instant = std::time::Instant::now();
    let map: CMap2<f64> = CMapBuilder::unit_grid(n_squares).build().unwrap();
    let build_time = instant.elapsed();

    instant = std::time::Instant::now();
    // fetch all vertices that are not on the boundary of the map
    let tmp: Vec<(VertexIdType, Vec<VertexIdType>)> = map
        .iter_vertices()
        .filter_map(|v| {
            if Orbit2::new(&map, OrbitPolicy::Vertex, v as DartIdType)
                .any(|d| map.beta::<2>(d) == NULL_DART_ID)
            {
                None
            } else {
                Some((
                    v,
                    Orbit2::new(&map, OrbitPolicy::Vertex, v as DartIdType)
                        .map(|d| map.vertex_id(map.beta::<2>(d)))
                        .collect(),
                ))
            }
        })
        .collect();
    let n_v = tmp.len();
    let graph_time = instant.elapsed();
    let n_threads = std::thread::available_parallelism()
        .map(|v| v.get())
        .unwrap_or(1);

    println!("| cut-edges benchmark");
    // println!("|-> input      : {input_map} (hash: {input_hash:#0x})"); // FIXME: merge master into branch & uncomment
    println!(
        "|-> backend    : {} with {n_threads} thread(s)",
        "rayon-iter"
    );
    println!("|-> # of rounds: {n_rounds}");
    println!("|-+ init time  :");
    println!("| |->   map built in {}ms", build_time.as_millis());
    println!("| |-> graph built in {}ms", graph_time.as_millis());

    println!(" Round | process_time | throughput(vertex/s) | n_transac_retry");
    // main loop
    let mut round = 0;
    let mut process_time;
    loop {
        instant = std::time::Instant::now();
        let n_retry: u32 = tmp
            .par_iter()
            .map(|(vid, neigh)| {
                let mut n = 0;
                Transaction::with_control(
                    |_| {
                        n += 1;
                        TransactionControl::Retry
                    },
                    |trans| {
                        let mut new_val = Vertex2::default();
                        for v in neigh {
                            let vertex = map.read_vertex(trans, *v)?.unwrap();
                            new_val.0 += vertex.0;
                            new_val.1 += vertex.1;
                        }
                        new_val.0 /= neigh.len() as f64;
                        new_val.1 /= neigh.len() as f64;
                        map.write_vertex(trans, *vid, new_val)
                    },
                ); // Transaction::with_control
                n
            })
            .sum();
        process_time = instant.elapsed().as_secs_f64();
        println!(
            " {:>5} | {:>12.6e} | {:>20.6e} | {:>15}",
            round,
            process_time,
            n_v as f64 / process_time,
            n_retry,
        );
=======
pub fn bench_shift<T: CoordsFloat>(args: ShiftArgs) -> CMap2<T> {
    let map: CMap2<T> = CMapBuilder::from(args.input).build().unwrap();

    if args.no_conflict {
        todo!("TODO: require a partitioning algorithm")
    } else {
        // fetch all vertices that are not on the boundary of the map
        let tmp: Vec<(VertexIdType, Vec<VertexIdType>)> = map
            .iter_vertices()
            .filter_map(|v| {
                if Orbit2::new(&map, OrbitPolicy::Vertex, v as DartIdType)
                    .any(|d| map.beta::<2>(d) == NULL_DART_ID)
                {
                    None
                } else {
                    Some((
                        v,
                        Orbit2::new(&map, OrbitPolicy::Vertex, v as DartIdType)
                            .map(|d| map.vertex_id(map.beta::<2>(d)))
                            .collect(),
                    ))
                }
            })
            .collect();
        // main loop
        let mut round = 0;
        loop {
            tmp.par_iter().for_each(|(vid, neigh)| {
                atomically(|trans| {
                    let mut new_val = Vertex2::default();
                    for v in neigh {
                        let vertex = map.read_vertex(trans, *v)?.unwrap();
                        new_val.0 += vertex.0;
                        new_val.1 += vertex.1;
                    }
                    new_val.0 /= T::from(neigh.len()).unwrap();
                    new_val.1 /= T::from(neigh.len()).unwrap();
                    map.write_vertex(trans, *vid, new_val)
                });
            });
>>>>>>> 27df120b

            round += 1;
            if round >= args.n_rounds.get() {
                break;
            }
        }
    }

    map
}<|MERGE_RESOLUTION|>--- conflicted
+++ resolved
@@ -24,93 +24,19 @@
 };
 
 use crate::cli::ShiftArgs;
+use crate::utils::hash_file;
 
-<<<<<<< HEAD
+pub fn bench_shift<T: CoordsFloat>(args: ShiftArgs) -> CMap2<T> {
     let mut instant = std::time::Instant::now();
-    let map: CMap2<f64> = CMapBuilder::unit_grid(n_squares).build().unwrap();
+    let input_map = args.input.to_str().unwrap();
+    let input_hash = hash_file(input_map).unwrap();
+    let map: CMap2<T> = CMapBuilder::from(input_map).build().unwrap();
     let build_time = instant.elapsed();
-
-    instant = std::time::Instant::now();
-    // fetch all vertices that are not on the boundary of the map
-    let tmp: Vec<(VertexIdType, Vec<VertexIdType>)> = map
-        .iter_vertices()
-        .filter_map(|v| {
-            if Orbit2::new(&map, OrbitPolicy::Vertex, v as DartIdType)
-                .any(|d| map.beta::<2>(d) == NULL_DART_ID)
-            {
-                None
-            } else {
-                Some((
-                    v,
-                    Orbit2::new(&map, OrbitPolicy::Vertex, v as DartIdType)
-                        .map(|d| map.vertex_id(map.beta::<2>(d)))
-                        .collect(),
-                ))
-            }
-        })
-        .collect();
-    let n_v = tmp.len();
-    let graph_time = instant.elapsed();
-    let n_threads = std::thread::available_parallelism()
-        .map(|v| v.get())
-        .unwrap_or(1);
-
-    println!("| cut-edges benchmark");
-    // println!("|-> input      : {input_map} (hash: {input_hash:#0x})"); // FIXME: merge master into branch & uncomment
-    println!(
-        "|-> backend    : {} with {n_threads} thread(s)",
-        "rayon-iter"
-    );
-    println!("|-> # of rounds: {n_rounds}");
-    println!("|-+ init time  :");
-    println!("| |->   map built in {}ms", build_time.as_millis());
-    println!("| |-> graph built in {}ms", graph_time.as_millis());
-
-    println!(" Round | process_time | throughput(vertex/s) | n_transac_retry");
-    // main loop
-    let mut round = 0;
-    let mut process_time;
-    loop {
-        instant = std::time::Instant::now();
-        let n_retry: u32 = tmp
-            .par_iter()
-            .map(|(vid, neigh)| {
-                let mut n = 0;
-                Transaction::with_control(
-                    |_| {
-                        n += 1;
-                        TransactionControl::Retry
-                    },
-                    |trans| {
-                        let mut new_val = Vertex2::default();
-                        for v in neigh {
-                            let vertex = map.read_vertex(trans, *v)?.unwrap();
-                            new_val.0 += vertex.0;
-                            new_val.1 += vertex.1;
-                        }
-                        new_val.0 /= neigh.len() as f64;
-                        new_val.1 /= neigh.len() as f64;
-                        map.write_vertex(trans, *vid, new_val)
-                    },
-                ); // Transaction::with_control
-                n
-            })
-            .sum();
-        process_time = instant.elapsed().as_secs_f64();
-        println!(
-            " {:>5} | {:>12.6e} | {:>20.6e} | {:>15}",
-            round,
-            process_time,
-            n_v as f64 / process_time,
-            n_retry,
-        );
-=======
-pub fn bench_shift<T: CoordsFloat>(args: ShiftArgs) -> CMap2<T> {
-    let map: CMap2<T> = CMapBuilder::from(args.input).build().unwrap();
 
     if args.no_conflict {
         todo!("TODO: require a partitioning algorithm")
     } else {
+        instant = std::time::Instant::now();
         // fetch all vertices that are not on the boundary of the map
         let tmp: Vec<(VertexIdType, Vec<VertexIdType>)> = map
             .iter_vertices()
@@ -129,23 +55,58 @@
                 }
             })
             .collect();
+        let n_v = tmp.len();
+        let graph_time = instant.elapsed();
+        let n_threads = std::thread::available_parallelism()
+            .map(|v| v.get())
+            .unwrap_or(1);
+
+        println!("| cut-edges benchmark");
+        println!("|-> input      : {input_map} (hash: {input_hash:#0x})");
+        println!("|-> backend    : rayon-iter with {n_threads} thread(s)",);
+        println!("|-> # of rounds: {}", args.n_rounds.get());
+        println!("|-+ init time  :");
+        println!("| |->   map built in {}ms", build_time.as_millis());
+        println!("| |-> graph built in {}ms", graph_time.as_millis());
+
+        println!(" Round | process_time | throughput(vertex/s) | n_transac_retry");
         // main loop
         let mut round = 0;
+        let mut process_time;
         loop {
-            tmp.par_iter().for_each(|(vid, neigh)| {
-                atomically(|trans| {
-                    let mut new_val = Vertex2::default();
-                    for v in neigh {
-                        let vertex = map.read_vertex(trans, *v)?.unwrap();
-                        new_val.0 += vertex.0;
-                        new_val.1 += vertex.1;
-                    }
-                    new_val.0 /= T::from(neigh.len()).unwrap();
-                    new_val.1 /= T::from(neigh.len()).unwrap();
-                    map.write_vertex(trans, *vid, new_val)
-                });
-            });
->>>>>>> 27df120b
+            instant = std::time::Instant::now();
+            let n_retry: u32 = tmp
+                .par_iter()
+                .map(|(vid, neigh)| {
+                    let mut n = 0;
+                    Transaction::with_control(
+                        |_| {
+                            n += 1;
+                            TransactionControl::Retry
+                        },
+                        |trans| {
+                            let mut new_val = Vertex2::default();
+                            for v in neigh {
+                                let vertex = map.read_vertex(trans, *v)?.unwrap();
+                                new_val.0 += vertex.0;
+                                new_val.1 += vertex.1;
+                            }
+                            new_val.0 /= T::from(neigh.len()).unwrap();
+                            new_val.1 /= T::from(neigh.len()).unwrap();
+                            map.write_vertex(trans, *vid, new_val)
+                        },
+                    ); // Transaction::with_control
+                    n
+                })
+                .sum();
+            process_time = instant.elapsed().as_secs_f64();
+            println!(
+                " {:>5} | {:>12.6e} | {:>20.6e} | {:>15}",
+                round,
+                process_time,
+                n_v as f64 / process_time,
+                n_retry,
+            );
 
             round += 1;
             if round >= args.n_rounds.get() {
