--- conflicted
+++ resolved
@@ -1,7 +1,6 @@
 use honeycomb::kernels::grisubal;
 
 fn main() {
-<<<<<<< HEAD
     // read file path, grid sizes, and clip policy from the command line
     // only file path is required
     let (path, clip, lx, ly) = {
@@ -15,27 +14,13 @@
                         "left" => grisubal::Clip::Left,
                         "right" => grisubal::Clip::Right,
                         _ => {
-                            println!("W: unrecognised clip argument - running kernel without clipping");
+                            eprintln!("W: unrecognised clip argument - running kernel without clipping");
                             grisubal::Clip::None
                         }
                     }).unwrap_or_default(),
                     t.1.map(|val| val.parse::<f64>().unwrap_or(1.)).unwrap(),
                     t.2.map(|val| val.parse::<f64>().unwrap_or(1.)).unwrap(),
                 )
-=======
-    let args: Vec<String> = std::env::args().collect();
-    let path = args.get(1).expect(
-        "E: No input geometry specified - you can pass a path to a vtk input as command line argument",
-    );
-    let clip = args
-        .get(2)
-        .map(|val| match val.as_ref() {
-            "left" => grisubal::Clip::Left,
-            "right" => grisubal::Clip::Right,
-            _ => {
-                eprintln!("W: unrecognised clip argument - running kernel without clipping");
-                grisubal::Clip::None
->>>>>>> eaec8a33
             }
         }
     };
