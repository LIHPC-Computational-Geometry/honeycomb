--- conflicted
+++ resolved
@@ -29,11 +29,8 @@
 [target.'cfg(not(target_env = "msvc"))'.dependencies]
 tikv-jemallocator = { workspace = true, optional = true }
 
-<<<<<<< HEAD
-=======
 [build-dependencies]
 rustversion.workspace = true
->>>>>>> 4afa24ae
 
 [dev-dependencies]
 criterion = { workspace = true, features = ["html_reports"] }
