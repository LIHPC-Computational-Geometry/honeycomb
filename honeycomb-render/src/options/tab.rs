--- conflicted
+++ resolved
@@ -8,24 +8,6 @@
     EdgeRenderColor, EdgeWidth, FaceRenderColor, FaceShrink, VertexRenderColor, VertexWidth,
     VolumeRenderColor, VolumeShrink,
 };
-<<<<<<< HEAD
-use bevy::prelude::*;
-use bevy_mod_picking::picking_core::PickingPluginsSettings;
-use bevy_mod_picking::selection::SelectionPluginSettings;
-use egui_dock::egui;
-=======
-
-// --- main function
-
-/// rendering options drawing function.
-pub fn draw_options(ui: &mut egui::Ui, world: &mut World) {
-    draw_map_options(ui, world);
-
-    ui.separator(); // ---
-
-    draw_picking_options(ui, world);
-}
->>>>>>> 5ef332f8
 
 // --- map options
 
