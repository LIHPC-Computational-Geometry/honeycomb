--- conflicted
+++ resolved
@@ -16,12 +16,5 @@
     orbits::OrbitPolicy,
 };
 pub use dim2::{orbits::Orbit2, structure::CMap2};
-<<<<<<< HEAD
 pub use dim3::{orbits::Orbit3, structure::CMap3};
-pub use error::{CMapError, CMapResult};
-
-#[cfg(feature = "utils")]
-pub use builder::GridDescriptor;
-=======
-pub use error::{CMapError, CMapResult};
->>>>>>> b27fc16e
+pub use error::{CMapError, CMapResult};