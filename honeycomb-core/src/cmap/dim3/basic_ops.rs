--- conflicted
+++ resolved
@@ -9,11 +9,8 @@
 
 // ------ IMPORTS
 
-<<<<<<< HEAD
 use crate::stm::{atomically, StmClosureResult, StmError, Transaction};
-use itertools::Itertools;
-=======
->>>>>>> 97412ebd
+
 use std::collections::{HashSet, VecDeque};
 
 use crate::{
