--- conflicted
+++ resolved
@@ -96,11 +96,7 @@
 }
 
 /// Type definition for 2D vertex representation.
-<<<<<<< HEAD
-pub type Vertex2 = Coords2;
-=======
 pub type Vertex2<T> = Coords2<T>;
->>>>>>> 76acecfb
 
 /// Type definition for 3D vertex representation.
 pub type Vertex3 = [f64; 3];
