// ------ COMMON RE-EXPORTS

pub use crate::attributes::{AttributeBind, AttributeUpdate};
pub use crate::cmap::{
<<<<<<< HEAD
    BuilderError, CMap2, CMap3, CMapBuilder, CMapResult, DartIdType, EdgeIdType, FaceIdType,
    Orbit2, OrbitPolicy, VertexIdType, VolumeIdType, NULL_DART_ID, NULL_EDGE_ID, NULL_FACE_ID,
    NULL_VERTEX_ID, NULL_VOLUME_ID,
=======
    BuilderError, CMap2, CMapBuilder, CMapResult, DartIdType, EdgeIdType, FaceIdType,
    GridDescriptor, Orbit2, OrbitPolicy, VertexIdType, VolumeIdType, NULL_DART_ID, NULL_EDGE_ID,
    NULL_FACE_ID, NULL_VERTEX_ID, NULL_VOLUME_ID,
>>>>>>> b27fc16e
};
pub use crate::geometry::{CoordsError, CoordsFloat, Vector2, Vertex2};<|MERGE_RESOLUTION|>--- conflicted
+++ resolved
@@ -2,14 +2,8 @@
 
 pub use crate::attributes::{AttributeBind, AttributeUpdate};
 pub use crate::cmap::{
-<<<<<<< HEAD
     BuilderError, CMap2, CMap3, CMapBuilder, CMapResult, DartIdType, EdgeIdType, FaceIdType,
-    Orbit2, OrbitPolicy, VertexIdType, VolumeIdType, NULL_DART_ID, NULL_EDGE_ID, NULL_FACE_ID,
-    NULL_VERTEX_ID, NULL_VOLUME_ID,
-=======
-    BuilderError, CMap2, CMapBuilder, CMapResult, DartIdType, EdgeIdType, FaceIdType,
     GridDescriptor, Orbit2, OrbitPolicy, VertexIdType, VolumeIdType, NULL_DART_ID, NULL_EDGE_ID,
     NULL_FACE_ID, NULL_VERTEX_ID, NULL_VOLUME_ID,
->>>>>>> b27fc16e
 };
 pub use crate::geometry::{CoordsError, CoordsFloat, Vector2, Vertex2};